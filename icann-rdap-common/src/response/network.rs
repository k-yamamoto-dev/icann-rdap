//! RDAP IP Network.
use crate::prelude::Common;
use crate::prelude::Extension;
use crate::prelude::ObjectCommon;
use std::str::FromStr;

use cidr::IpInet;
use lazy_static::lazy_static;
use serde::{Deserialize, Serialize};

use super::CommonFields;
use super::Numberish;
use super::ObjectCommonFields;
use super::ToResponse;
use super::{
    to_opt_vec,
    types::{ExtensionId, Link},
    Entity, Event, GetSelfLink, Notice, Port43, RdapResponseError, Remark, SelfLink, ToChild,
};

/// Cidr0 structure from the Cidr0 extension.
#[derive(Serialize, Deserialize, Clone, Debug, PartialEq, Eq)]
#[serde(untagged)]
pub enum Cidr0Cidr {
    V4Cidr(V4Cidr),
    V6Cidr(V6Cidr),
}

impl std::fmt::Display for Cidr0Cidr {
    fn fmt(&self, f: &mut std::fmt::Formatter<'_>) -> std::fmt::Result {
        match self {
            Self::V4Cidr(cidr) => cidr.fmt(f),
            Self::V6Cidr(cidr) => cidr.fmt(f),
        }
    }
}

/// Represents a CIDR0 V4 CIDR.
///
/// This structure allow both the prefix
/// and length to be optional to handle misbehaving servers, however
/// both are required according to the CIDR0 RDAP extension. To create
/// a valid stucture, use the builder.
///
/// However, it is recommended to use the builder on `Network` which will
/// create the appropriate CIDR0 structure.
#[derive(Serialize, Deserialize, Clone, Debug, PartialEq, Eq)]
pub struct V4Cidr {
    pub v4prefix: Option<String>,
    pub length: Option<Numberish<u8>>,
}

#[buildstructor::buildstructor]
impl V4Cidr {
<<<<<<< HEAD
    /// Builds an Ipv4 CIDR0.
    #[builder(visibility = "pub")]
    fn new(v4prefix: String, length: u8) -> Self {
        V4Cidr {
=======
    #[builder]
    pub fn new(v4prefix: String, length: u8) -> Self {
        Self {
>>>>>>> 95cbc061
            v4prefix: Some(v4prefix),
            length: Some(Numberish::<u8>::from(length)),
        }
    }
}

impl std::fmt::Display for V4Cidr {
    fn fmt(&self, f: &mut std::fmt::Formatter<'_>) -> std::fmt::Result {
        let length_s = if let Some(length) = &self.length {
            length.to_string()
        } else {
            "not_given".to_string()
        };
        write!(
            f,
            "{}/{}",
            self.v4prefix.as_ref().unwrap_or(&"not_given".to_string()),
            length_s
        )
    }
}

/// Represents a CIDR0 V6 CIDR.
///
/// This structure allow both the prefix
/// and length to be optional to handle misbehaving servers, however
/// both are required according to the CIDR0 RDAP extension. To create
/// a valid stucture, use the builder.
///
/// However, it is recommended to use the builder on `Network` which will
/// create the appropriate CIDR0 structure.
#[derive(Serialize, Deserialize, Clone, Debug, PartialEq, Eq)]
pub struct V6Cidr {
    pub v6prefix: Option<String>,
    pub length: Option<Numberish<u8>>,
}

#[buildstructor::buildstructor]
impl V6Cidr {
<<<<<<< HEAD
    /// Builds an IPv6 CIDR0.
    #[builder(visibility = "pub")]
    fn new(v6prefix: String, length: u8) -> Self {
        V6Cidr {
=======
    #[builder]
    pub fn new(v6prefix: String, length: u8) -> Self {
        Self {
>>>>>>> 95cbc061
            v6prefix: Some(v6prefix),
            length: Some(Numberish::<u8>::from(length)),
        }
    }
}

impl std::fmt::Display for V6Cidr {
    fn fmt(&self, f: &mut std::fmt::Formatter<'_>) -> std::fmt::Result {
        let length_s = if let Some(length) = &self.length {
            length.to_string()
        } else {
            "not_given".to_string()
        };
        write!(
            f,
            "{}/{}",
            self.v6prefix.as_ref().unwrap_or(&"not_given".to_string()),
            length_s
        )
    }
}

/// Represents an RDAP [IP network](https://rdap.rcode3.com/protocol/object_classes.html#ip-network) response.
///
/// Use of the builder is recommended to create this structure.
/// The builder will create the appropriate CIDR0 structures and
/// is easier than specifying start and end IP addresses.
///
/// ```rust
/// use icann_rdap_common::prelude::*;
///
/// let net = Network::builder()
///   .cidr("10.0.0.0/24")
///   .handle("NET-10-0-0-0")
///   .status("active")
///   .build().unwrap();
/// ```
///
/// This will create the following RDAP structure.
///
/// ```norust
/// {
///   "rdapConformance": [
///     "cidr0",
///     "rdap_level_0"
///   ],
///   "objectClassName": "ip network",
///   "handle": "NET-10-0-0-0",
///   "status": [
///     "active"
///   ],
///   "startAddress": "10.0.0.0",
///   "endAddress": "10.0.0.255",
///   "ipVersion": "v4",
///   "cidr0_cidrs": [
///     {
///       "v4prefix": "10.0.0.0",
///       "length": 24
///     }
///   ]
/// }
/// ```
#[derive(Serialize, Deserialize, Clone, Debug, PartialEq, Eq)]
pub struct Network {
    #[serde(flatten)]
    pub common: Common,

    #[serde(flatten)]
    pub object_common: ObjectCommon,

    #[serde(rename = "startAddress")]
    #[serde(skip_serializing_if = "Option::is_none")]
    pub start_address: Option<String>,

    #[serde(rename = "endAddress")]
    #[serde(skip_serializing_if = "Option::is_none")]
    pub end_address: Option<String>,

    #[serde(rename = "ipVersion")]
    #[serde(skip_serializing_if = "Option::is_none")]
    pub ip_version: Option<String>,

    #[serde(skip_serializing_if = "Option::is_none")]
    pub name: Option<String>,

    #[serde(rename = "type")]
    #[serde(skip_serializing_if = "Option::is_none")]
    pub network_type: Option<String>,

    #[serde(rename = "parentHandle")]
    #[serde(skip_serializing_if = "Option::is_none")]
    pub parent_handle: Option<String>,

    #[serde(skip_serializing_if = "Option::is_none")]
    pub country: Option<String>,

    #[serde(skip_serializing_if = "Option::is_none")]
    pub cidr0_cidrs: Option<Vec<Cidr0Cidr>>,
}

lazy_static! {
    static ref EMPTY_CIDR0CIDRS: Vec<Cidr0Cidr> = vec![];
}

#[buildstructor::buildstructor]
impl Network {
    /// Builds a basic IP network object.
    ///
    /// ```rust
    /// use icann_rdap_common::prelude::*;
    ///
    /// let net = Network::builder()
    ///   .cidr("10.0.0.0/24")
    ///   .handle("NET-10-0-0-0")
    ///   .status("active")
    ///   .build().unwrap();
    /// ```
    #[builder(visibility = "pub")]
    #[allow(clippy::too_many_arguments)]
    fn new(
        cidr: String,
        handle: Option<String>,
        country: Option<String>,
        name: Option<String>,
        network_type: Option<String>,
        parent_handle: Option<String>,
        remarks: Vec<Remark>,
        links: Vec<Link>,
        events: Vec<Event>,
        statuses: Vec<String>,
<<<<<<< HEAD
        port_43: Option<Port43>,
        entities: Vec<Entity>,
        notices: Vec<Notice>,
        mut extensions: Vec<Extension>,
=======
        port_43: Option<crate::response::types::Port43>,
        entities: Vec<crate::response::entity::Entity>,
        notices: Vec<crate::response::types::Notice>,
        redacted: Option<Vec<crate::response::redacted::Redacted>>,
    ) -> Result<Self, RdapResponseError> {
        let entities = (!entities.is_empty()).then_some(entities);
        let remarks = (!remarks.is_empty()).then_some(remarks);
        let statuses = to_option_status(statuses);
        let links = (!links.is_empty()).then_some(links);
        let events = (!events.is_empty()).then_some(events);
        let notices = (!notices.is_empty()).then_some(notices);
        Self::new_network_with_options(
            cidr,
            handle,
            country,
            name,
            network_type,
            parent_handle,
            remarks,
            links,
            events,
            statuses,
            port_43,
            entities,
            notices,
            redacted,
        )
    }

    #[builder(entry = "with_options")]
    #[allow(clippy::too_many_arguments)]
    pub fn new_network_with_options(
        cidr: String,
        handle: Option<String>,
        country: Option<String>,
        name: Option<String>,
        network_type: Option<String>,
        parent_handle: Option<String>,
        remarks: Option<Vec<crate::response::types::Remark>>,
        links: Option<Vec<crate::response::types::Link>>,
        events: Option<Vec<crate::response::types::Event>>,
        status: Option<Vec<crate::response::types::StatusValue>>,
        port_43: Option<crate::response::types::Port43>,
        entities: Option<Vec<crate::response::entity::Entity>>,
        notices: Option<Vec<crate::response::types::Notice>>,
>>>>>>> 95cbc061
        redacted: Option<Vec<crate::response::redacted::Redacted>>,
    ) -> Result<Self, RdapResponseError> {
        let mut net_exts = vec![ExtensionId::Cidr0.to_extension()];
        net_exts.append(&mut extensions);
        let cidr = IpInet::from_str(&cidr)?;
        Ok(Self {
            common: Common::level0()
                .extensions(net_exts)
                .and_notices(to_opt_vec(notices))
                .build(),
            object_common: ObjectCommon::ip_network()
                .and_handle(handle)
                .and_remarks(to_opt_vec(remarks))
                .and_links(to_opt_vec(links))
                .and_events(to_opt_vec(events))
                .status(statuses)
                .and_port_43(port_43)
                .and_entities(to_opt_vec(entities))
                .and_redacted(redacted)
                .build(),
            start_address: Some(cidr.first_address().to_string()),
            end_address: Some(cidr.last_address().to_string()),
            ip_version: Some(
                match cidr {
                    IpInet::V4(_) => "v4",
                    IpInet::V6(_) => "v6",
                }
                .to_string(),
            ),
            name,
            network_type,
            parent_handle,
            country,
            cidr0_cidrs: Some(vec![match cidr {
                IpInet::V4(cidr) => Cidr0Cidr::V4Cidr(V4Cidr {
                    v4prefix: Some(cidr.first_address().to_string()),
<<<<<<< HEAD
                    length: Some(Numberish::<u8>::from(cidr.network_length())),
                })]),
                IpInet::V6(cidr) => Some(vec![Cidr0Cidr::V6Cidr(V6Cidr {
                    v6prefix: Some(cidr.first_address().to_string()),
                    length: Some(Numberish::<u8>::from(cidr.network_length())),
                })]),
            },
=======
                    length: Some(cidr.network_length()),
                }),
                IpInet::V6(cidr) => Cidr0Cidr::V6Cidr(V6Cidr {
                    v6prefix: Some(cidr.first_address().to_string()),
                    length: Some(cidr.network_length()),
                }),
            }]),
>>>>>>> 95cbc061
        })
    }

    #[builder(entry = "illegal", visibility = "pub(crate)")]
    #[allow(clippy::too_many_arguments)]
    #[allow(dead_code)]
    fn new_illegal(
        start_address: Option<String>,
        end_address: Option<String>,
        ip_version: Option<String>,
        cidr0_cidrs: Option<Vec<Cidr0Cidr>>,
        country: Option<String>,
        name: Option<String>,
        network_type: Option<String>,
        parent_handle: Option<String>,
        notices: Vec<Notice>,
    ) -> Self {
        Self {
            common: Common::level0()
                .extension(ExtensionId::Cidr0.to_extension())
                .and_notices(to_opt_vec(notices))
                .build(),
            object_common: ObjectCommon::ip_network().build(),
            start_address,
            end_address,
            ip_version,
            name,
            network_type,
            parent_handle,
            country,
            cidr0_cidrs,
        }
    }

    /// Returns the start address of the network.
    pub fn start_address(&self) -> Option<&str> {
        self.start_address.as_deref()
    }

    /// Returns the end address of the network.
    pub fn end_address(&self) -> Option<&str> {
        self.end_address.as_deref()
    }

    /// Returns the IP version of the network.
    pub fn ip_version(&self) -> Option<&str> {
        self.ip_version.as_deref()
    }

    /// Returns the name of the network.
    pub fn name(&self) -> Option<&str> {
        self.name.as_deref()
    }

    /// Returns the type of the network.
    pub fn network_type(&self) -> Option<&str> {
        self.network_type.as_deref()
    }

    /// Returns the parent handle of the network.
    pub fn parent_handle(&self) -> Option<&str> {
        self.parent_handle.as_deref()
    }

    /// Returns the country of the network.
    pub fn country(&self) -> Option<&str> {
        self.country.as_deref()
    }

    /// Returns the CIDR0 CIDRs of the network.
    pub fn cidr0_cidrs(&self) -> &Vec<Cidr0Cidr> {
        self.cidr0_cidrs.as_ref().unwrap_or(&EMPTY_CIDR0CIDRS)
    }
}

impl ToResponse for Network {
    fn to_response(self) -> super::RdapResponse {
        super::RdapResponse::Network(Box::new(self))
    }
}

impl GetSelfLink for Network {
    fn get_self_link(&self) -> Option<&Link> {
        self.object_common.get_self_link()
    }
}

impl SelfLink for Network {
    fn set_self_link(mut self, link: Link) -> Self {
        self.object_common = self.object_common.set_self_link(link);
        self
    }
}

impl ToChild for Network {
    fn to_child(mut self) -> Self {
        self.common = Common {
            rdap_conformance: None,
            notices: None,
        };
        self
    }
}

impl CommonFields for Network {
    fn common(&self) -> &Common {
        &self.common
    }
}

impl ObjectCommonFields for Network {
    fn object_common(&self) -> &ObjectCommon {
        &self.object_common
    }
}

#[cfg(test)]
#[allow(non_snake_case)]
mod tests {
    use crate::response::network::Network;

    #[test]
    fn GIVEN_network_WHEN_deserialize_THEN_success() {
        let expected = r#"
        {
          "objectClassName" : "ip network",
          "handle" : "XXXX-RIR",
          "startAddress" : "2001:db8::",
          "endAddress" : "2001:db8:0:ffff:ffff:ffff:ffff:ffff",
          "ipVersion" : "v6",
          "name": "NET-RTR-1",
          "type" : "DIRECT ALLOCATION",
          "country" : "AU",
          "parentHandle" : "YYYY-RIR",
          "status" : [ "active" ],
          "remarks" :
          [
            {
              "description" :
              [
                "She sells sea shells down by the sea shore.",
                "Originally written by Terry Sullivan."
              ]
            }
          ],
          "links" :
          [
            {
              "value" : "https://example.net/ip/2001:db8::/48",
              "rel" : "self",
              "href" : "https://example.net/ip/2001:db8::/48",
              "type" : "application/rdap+json"
            },
            {
              "value" : "https://example.net/ip/2001:db8::/48",
              "rel" : "up",
              "href" : "https://example.net/ip/2001:db8::/32",
              "type" : "application/rdap+json"
            }
          ],
          "events" :
          [
            {
              "eventAction" : "registration",
              "eventDate" : "1990-12-31T23:59:59Z"
            },
            {
              "eventAction" : "last changed",
              "eventDate" : "1991-12-31T23:59:59Z"
            }
          ],
          "entities" :
          [
            {
              "objectClassName" : "entity",
              "handle" : "XXXX",
              "vcardArray":[
                "vcard",
                [
                  ["version", {}, "text", "4.0"],
                  ["fn", {}, "text", "Joe User"],
                  ["kind", {}, "text", "individual"],
                  ["lang", {
                    "pref":"1"
                  }, "language-tag", "fr"],
                  ["lang", {
                    "pref":"2"
                  }, "language-tag", "en"],
                  ["org", {
                    "type":"work"
                  }, "text", "Example"],
                  ["title", {}, "text", "Research Scientist"],
                  ["role", {}, "text", "Project Lead"],
                  ["adr",
                    { "type":"work" },
                    "text",
                    [
                      "",
                      "Suite 1234",
                      "4321 Rue Somewhere",
                      "Quebec",
                      "QC",
                      "G1V 2M2",
                      "Canada"
                    ]
                  ],
                  ["tel",
                    { "type":["work", "voice"], "pref":"1" },
                    "uri", "tel:+1-555-555-1234;ext=102"
                  ],
                  ["email",
                    { "type":"work" },
                    "text", "joe.user@example.com"
                  ]
                ]
              ],
              "roles" : [ "registrant" ],
              "remarks" :
              [
                {
                  "description" :
                  [
                    "She sells sea shells down by the sea shore.",
                    "Originally written by Terry Sullivan."
                  ]
                }
              ],
              "links" :
              [
                {
                  "value" : "https://example.net/entity/xxxx",
                  "rel" : "self",
                  "href" : "https://example.net/entity/xxxx",
                  "type" : "application/rdap+json"
                }
              ],
              "events" :
              [
                {
                  "eventAction" : "registration",
                  "eventDate" : "1990-12-31T23:59:59Z"

                },
                {
                  "eventAction" : "last changed",
                  "eventDate" : "1991-12-31T23:59:59Z"
                }
              ]
            }
          ]
        }
        "#;

        // WHEN
        let actual = serde_json::from_str::<Network>(expected);

        // THEN
        let actual = actual.unwrap();
        assert_eq!(actual.object_common.object_class_name, "ip network");
        assert!(actual.object_common.handle.is_some());
        assert!(actual.start_address.is_some());
        assert!(actual.end_address.is_some());
        assert!(actual.ip_version.is_some());
        assert!(actual.name.is_some());
        assert!(actual.network_type.is_some());
        assert!(actual.parent_handle.is_some());
        assert!(actual.object_common.status.is_some());
        assert!(actual.country.is_some());
        assert!(actual.object_common.remarks.is_some());
        assert!(actual.object_common.links.is_some());
        assert!(actual.object_common.events.is_some());
        assert!(actual.object_common.entities.is_some());
    }
}<|MERGE_RESOLUTION|>--- conflicted
+++ resolved
@@ -52,16 +52,10 @@
 
 #[buildstructor::buildstructor]
 impl V4Cidr {
-<<<<<<< HEAD
     /// Builds an Ipv4 CIDR0.
     #[builder(visibility = "pub")]
     fn new(v4prefix: String, length: u8) -> Self {
         V4Cidr {
-=======
-    #[builder]
-    pub fn new(v4prefix: String, length: u8) -> Self {
-        Self {
->>>>>>> 95cbc061
             v4prefix: Some(v4prefix),
             length: Some(Numberish::<u8>::from(length)),
         }
@@ -101,16 +95,10 @@
 
 #[buildstructor::buildstructor]
 impl V6Cidr {
-<<<<<<< HEAD
     /// Builds an IPv6 CIDR0.
     #[builder(visibility = "pub")]
     fn new(v6prefix: String, length: u8) -> Self {
         V6Cidr {
-=======
-    #[builder]
-    pub fn new(v6prefix: String, length: u8) -> Self {
-        Self {
->>>>>>> 95cbc061
             v6prefix: Some(v6prefix),
             length: Some(Numberish::<u8>::from(length)),
         }
@@ -241,58 +229,10 @@
         links: Vec<Link>,
         events: Vec<Event>,
         statuses: Vec<String>,
-<<<<<<< HEAD
         port_43: Option<Port43>,
         entities: Vec<Entity>,
         notices: Vec<Notice>,
         mut extensions: Vec<Extension>,
-=======
-        port_43: Option<crate::response::types::Port43>,
-        entities: Vec<crate::response::entity::Entity>,
-        notices: Vec<crate::response::types::Notice>,
-        redacted: Option<Vec<crate::response::redacted::Redacted>>,
-    ) -> Result<Self, RdapResponseError> {
-        let entities = (!entities.is_empty()).then_some(entities);
-        let remarks = (!remarks.is_empty()).then_some(remarks);
-        let statuses = to_option_status(statuses);
-        let links = (!links.is_empty()).then_some(links);
-        let events = (!events.is_empty()).then_some(events);
-        let notices = (!notices.is_empty()).then_some(notices);
-        Self::new_network_with_options(
-            cidr,
-            handle,
-            country,
-            name,
-            network_type,
-            parent_handle,
-            remarks,
-            links,
-            events,
-            statuses,
-            port_43,
-            entities,
-            notices,
-            redacted,
-        )
-    }
-
-    #[builder(entry = "with_options")]
-    #[allow(clippy::too_many_arguments)]
-    pub fn new_network_with_options(
-        cidr: String,
-        handle: Option<String>,
-        country: Option<String>,
-        name: Option<String>,
-        network_type: Option<String>,
-        parent_handle: Option<String>,
-        remarks: Option<Vec<crate::response::types::Remark>>,
-        links: Option<Vec<crate::response::types::Link>>,
-        events: Option<Vec<crate::response::types::Event>>,
-        status: Option<Vec<crate::response::types::StatusValue>>,
-        port_43: Option<crate::response::types::Port43>,
-        entities: Option<Vec<crate::response::entity::Entity>>,
-        notices: Option<Vec<crate::response::types::Notice>>,
->>>>>>> 95cbc061
         redacted: Option<Vec<crate::response::redacted::Redacted>>,
     ) -> Result<Self, RdapResponseError> {
         let mut net_exts = vec![ExtensionId::Cidr0.to_extension()];
@@ -326,10 +266,9 @@
             network_type,
             parent_handle,
             country,
-            cidr0_cidrs: Some(vec![match cidr {
-                IpInet::V4(cidr) => Cidr0Cidr::V4Cidr(V4Cidr {
+            cidr0_cidrs: match cidr {
+                IpInet::V4(cidr) => Some(vec![Cidr0Cidr::V4Cidr(V4Cidr {
                     v4prefix: Some(cidr.first_address().to_string()),
-<<<<<<< HEAD
                     length: Some(Numberish::<u8>::from(cidr.network_length())),
                 })]),
                 IpInet::V6(cidr) => Some(vec![Cidr0Cidr::V6Cidr(V6Cidr {
@@ -337,15 +276,6 @@
                     length: Some(Numberish::<u8>::from(cidr.network_length())),
                 })]),
             },
-=======
-                    length: Some(cidr.network_length()),
-                }),
-                IpInet::V6(cidr) => Cidr0Cidr::V6Cidr(V6Cidr {
-                    v6prefix: Some(cidr.first_address().to_string()),
-                    length: Some(cidr.network_length()),
-                }),
-            }]),
->>>>>>> 95cbc061
         })
     }
 
