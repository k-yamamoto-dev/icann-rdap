//! RDAP structures for parsing and creating RDAP responses.
use std::any::TypeId;

use cidr;
use serde::{Deserialize, Serialize};
use serde_json::Value;
use strum_macros::Display;
use thiserror::Error;

use crate::media_types::RDAP_MEDIA_TYPE;

#[doc(inline)]
pub use autnum::*;
#[doc(inline)]
pub use common::*;
#[doc(inline)]
pub use domain::*;
#[doc(inline)]
pub use entity::*;
#[doc(inline)]
pub use error::*;
#[doc(inline)]
pub use help::*;
#[doc(inline)]
pub use lenient::*;
#[doc(inline)]
pub use nameserver::*;
#[doc(inline)]
pub use network::*;
#[doc(inline)]
pub use obj_common::*;
#[doc(inline)]
pub use search::*;
#[doc(inline)]
pub use types::*;

pub(crate) mod autnum;
pub(crate) mod common;
pub(crate) mod domain;
pub(crate) mod entity;
pub(crate) mod error;
pub(crate) mod help;
pub(crate) mod lenient;
pub(crate) mod nameserver;
pub(crate) mod network;
pub(crate) mod obj_common;
pub mod redacted; // RFC 9537 is not a mainstream extension.
pub(crate) mod search;
pub(crate) mod types;

/// An error caused be processing an RDAP response.
///
/// This is caused because the JSON constituting the
/// RDAP response has a problem that cannot be overcome.
///
/// Do not confuse this with [Rfc9083Error].
#[derive(Debug, Error)]
pub enum RdapResponseError {
    /// The JSON type is incorrect.
    #[error("Wrong JSON type: {0}")]
    WrongJsonType(String),

    /// The type of RDAP response is unknown.
    #[error("Unknown RDAP response.")]
    UnknownRdapResponse,

    /// An error has occurred parsing the JSON.
    #[error(transparent)]
    SerdeJson(#[from] serde_json::Error),

    /// An error with parsing an IP address.
    #[error(transparent)]
    AddrParse(#[from] std::net::AddrParseError),

    /// An error caused with parsing a CIDR address.
    #[error(transparent)]
    CidrParse(#[from] cidr::errors::NetworkParseError),
}

/// The various types of RDAP response.
///
/// It can be parsed from JSON using serde:
///
/// ```rust
/// use icann_rdap_common::response::RdapResponse;
///
/// let json = r#"
///   {
///     "objectClassName": "ip network",
///     "links": [
///       {
///         "value": "http://localhost:3000/rdap/ip/10.0.0.0/16",
///         "rel": "self",
///         "href": "http://localhost:3000/rdap/ip/10.0.0.0/16",
///         "type": "application/rdap+json"
///       }
///     ],
///     "events": [
///       {
///         "eventAction": "registration",
///         "eventDate": "2023-06-16T22:56:49.594173356+00:00"
///       },
///       {
///         "eventAction": "last changed",
///         "eventDate": "2023-06-16T22:56:49.594189140+00:00"
///       }
///     ],
///     "startAddress": "10.0.0.0",
///     "endAddress": "10.0.255.255",
///     "ipVersion": "v4"
///   }
/// "#;
///
/// let rdap: RdapResponse = serde_json::from_str(json).unwrap();
/// assert!(matches!(rdap, RdapResponse::Network(_)));
/// ```
#[derive(Serialize, Deserialize, Clone, Display, PartialEq, Debug)]
#[serde(untagged, try_from = "Value")]
pub enum RdapResponse {
    // Object Classes
    Entity(Box<Entity>),
    Domain(Box<Domain>),
    Nameserver(Box<Nameserver>),
    Autnum(Box<Autnum>),
    Network(Box<Network>),

    // Search Results
    DomainSearchResults(Box<DomainSearchResults>),
    EntitySearchResults(Box<EntitySearchResults>),
    NameserverSearchResults(Box<NameserverSearchResults>),

    // Error
    ErrorResponse(Box<Rfc9083Error>),

    // Help
    Help(Box<Help>),
    // These are all boxed to keep the variant size alligned.
    // While not completely necessary for all these variants today,
    // this will prevent an API change in the future when new items
    // are added to each variant when supporting future RDAP extensions.
}

impl TryFrom<Value> for RdapResponse {
    type Error = RdapResponseError;

    fn try_from(value: Value) -> Result<Self, Self::Error> {
        let response = if let Some(object) = value.as_object() {
            object
        } else {
            return Err(RdapResponseError::WrongJsonType(
                "response is not an object".to_string(),
            ));
        };

        // if it has an objectClassName
        if let Some(class_name) = response.get("objectClassName") {
            if let Some(name_str) = class_name.as_str() {
                return match name_str {
<<<<<<< HEAD
                    "domain" => Ok(serde_json::from_value::<Domain>(value)?.to_response()),
                    "entity" => Ok(serde_json::from_value::<Entity>(value)?.to_response()),
                    "nameserver" => Ok(serde_json::from_value::<Nameserver>(value)?.to_response()),
                    "autnum" => Ok(serde_json::from_value::<Autnum>(value)?.to_response()),
                    "ip network" => Ok(serde_json::from_value::<Network>(value)?.to_response()),
=======
                    "domain" => Ok(Self::Domain(serde_json::from_value(value)?)),
                    "entity" => Ok(Self::Entity(serde_json::from_value(value)?)),
                    "nameserver" => Ok(Self::Nameserver(serde_json::from_value(value)?)),
                    "autnum" => Ok(Self::Autnum(serde_json::from_value(value)?)),
                    "ip network" => Ok(Self::Network(serde_json::from_value(value)?)),
>>>>>>> 95cbc061
                    _ => Err(RdapResponseError::UnknownRdapResponse),
                };
            } else {
                return Err(RdapResponseError::WrongJsonType(
                    "'objectClassName' is not a string".to_string(),
                ));
            }
        };

        // else if it is a domain search result
        if let Some(result) = response.get("domainSearchResults") {
            if result.is_array() {
<<<<<<< HEAD
                return Ok(serde_json::from_value::<DomainSearchResults>(value)?.to_response());
=======
                return Ok(Self::DomainSearchResults(serde_json::from_value(value)?));
>>>>>>> 95cbc061
            } else {
                return Err(RdapResponseError::WrongJsonType(
                    "'domainSearchResults' is not an array".to_string(),
                ));
            }
        }
        // else if it is a entity search result
        if let Some(result) = response.get("entitySearchResults") {
            if result.is_array() {
<<<<<<< HEAD
                return Ok(serde_json::from_value::<EntitySearchResults>(value)?.to_response());
=======
                return Ok(Self::EntitySearchResults(serde_json::from_value(value)?));
>>>>>>> 95cbc061
            } else {
                return Err(RdapResponseError::WrongJsonType(
                    "'entitySearchResults' is not an array".to_string(),
                ));
            }
        }
        // else if it is a nameserver search result
        if let Some(result) = response.get("nameserverSearchResults") {
            if result.is_array() {
<<<<<<< HEAD
                return Ok(serde_json::from_value::<NameserverSearchResults>(value)?.to_response());
=======
                return Ok(Self::NameserverSearchResults(serde_json::from_value(
                    value,
                )?));
>>>>>>> 95cbc061
            } else {
                return Err(RdapResponseError::WrongJsonType(
                    "'nameserverSearchResults' is not an array".to_string(),
                ));
            }
        }

        // else if it has an errorCode
        if let Some(result) = response.get("errorCode") {
            if result.is_u64() {
<<<<<<< HEAD
                return Ok(serde_json::from_value::<Rfc9083Error>(value)?.to_response());
=======
                return Ok(Self::ErrorResponse(serde_json::from_value(value)?));
>>>>>>> 95cbc061
            } else {
                return Err(RdapResponseError::WrongJsonType(
                    "'errorCode' is not an unsigned integer".to_string(),
                ));
            }
        }

        // else if it has a notices then it is help response at this point
        if let Some(result) = response.get("notices") {
            if result.is_array() {
<<<<<<< HEAD
                return Ok(serde_json::from_value::<Help>(value)?.to_response());
=======
                return Ok(Self::Help(serde_json::from_value(value)?));
>>>>>>> 95cbc061
            } else {
                return Err(RdapResponseError::WrongJsonType(
                    "'notices' is not an array".to_string(),
                ));
            }
        }
        Err(RdapResponseError::UnknownRdapResponse)
    }
}

impl RdapResponse {
    pub fn get_type(&self) -> TypeId {
        match self {
<<<<<<< HEAD
            RdapResponse::Entity(_) => TypeId::of::<Entity>(),
            RdapResponse::Domain(_) => TypeId::of::<Domain>(),
            RdapResponse::Nameserver(_) => TypeId::of::<Nameserver>(),
            RdapResponse::Autnum(_) => TypeId::of::<Autnum>(),
            RdapResponse::Network(_) => TypeId::of::<Network>(),
            RdapResponse::DomainSearchResults(_) => TypeId::of::<DomainSearchResults>(),
            RdapResponse::EntitySearchResults(_) => TypeId::of::<EntitySearchResults>(),
            RdapResponse::NameserverSearchResults(_) => TypeId::of::<NameserverSearchResults>(),
            RdapResponse::ErrorResponse(_) => TypeId::of::<crate::response::Rfc9083Error>(),
            RdapResponse::Help(_) => TypeId::of::<Help>(),
=======
            Self::Entity(_) => TypeId::of::<Entity>(),
            Self::Domain(_) => TypeId::of::<Domain>(),
            Self::Nameserver(_) => TypeId::of::<Nameserver>(),
            Self::Autnum(_) => TypeId::of::<Autnum>(),
            Self::Network(_) => TypeId::of::<Network>(),
            Self::DomainSearchResults(_) => TypeId::of::<DomainSearchResults>(),
            Self::EntitySearchResults(_) => TypeId::of::<EntitySearchResults>(),
            Self::NameserverSearchResults(_) => TypeId::of::<NameserverSearchResults>(),
            Self::ErrorResponse(_) => TypeId::of::<crate::response::Error>(),
            Self::Help(_) => TypeId::of::<Help>(),
>>>>>>> 95cbc061
        }
    }

    pub fn get_links(&self) -> Option<&Links> {
        match self {
            Self::Entity(e) => e.object_common.links.as_ref(),
            Self::Domain(d) => d.object_common.links.as_ref(),
            Self::Nameserver(n) => n.object_common.links.as_ref(),
            Self::Autnum(a) => a.object_common.links.as_ref(),
            Self::Network(n) => n.object_common.links.as_ref(),
            Self::DomainSearchResults(_)
            | Self::EntitySearchResults(_)
            | Self::NameserverSearchResults(_)
            | Self::ErrorResponse(_)
            | Self::Help(_) => None,
        }
    }

    pub fn get_conformance(&self) -> Option<&RdapConformance> {
        match self {
            Self::Entity(e) => e.common.rdap_conformance.as_ref(),
            Self::Domain(d) => d.common.rdap_conformance.as_ref(),
            Self::Nameserver(n) => n.common.rdap_conformance.as_ref(),
            Self::Autnum(a) => a.common.rdap_conformance.as_ref(),
            Self::Network(n) => n.common.rdap_conformance.as_ref(),
            Self::DomainSearchResults(s) => s.common.rdap_conformance.as_ref(),
            Self::EntitySearchResults(s) => s.common.rdap_conformance.as_ref(),
            Self::NameserverSearchResults(s) => s.common.rdap_conformance.as_ref(),
            Self::ErrorResponse(e) => e.common.rdap_conformance.as_ref(),
            Self::Help(h) => h.common.rdap_conformance.as_ref(),
        }
    }

    pub fn has_extension_id(&self, extension_id: ExtensionId) -> bool {
        self.get_conformance().map_or(false, |conformance| {
            conformance.contains(&extension_id.to_extension())
        })
    }

    pub fn has_extension(&self, extension: &str) -> bool {
        self.get_conformance().map_or(false, |conformance| {
            conformance.contains(&Extension::from(extension))
        })
    }

    pub fn is_redirect(&self) -> bool {
        match self {
            Self::ErrorResponse(e) => e.is_redirect(),
            _ => false,
        }
    }
}

impl GetSelfLink for RdapResponse {
    fn get_self_link(&self) -> Option<&Link> {
        self.get_links()
            .and_then(|links| links.iter().find(|link| link.is_relation("self")))
    }
}

/// A trait for converting structs into an appropriate [RdapResponse] variant.
pub trait ToResponse {
    /// Consumes the object and returns an [RdapResponse].
    fn to_response(self) -> RdapResponse;
}

/// Trait for getting a link with a `rel` of "self".
pub trait GetSelfLink {
    /// Get's the first self link.
    /// See [crate::response::ObjectCommon::get_self_link()].
    fn get_self_link(&self) -> Option<&Link>;
}

/// Train for setting a link with a `rel` of "self".
pub trait SelfLink: GetSelfLink {
    /// See [crate::response::ObjectCommon::get_self_link()].
    fn set_self_link(self, link: Link) -> Self;
}

/// Gets the `href` of a link with `rel` of "related" and `type` with the RDAP media type.
pub fn get_related_links(rdap_response: &RdapResponse) -> Vec<&str> {
<<<<<<< HEAD
    if let Some(links) = rdap_response.get_links() {
        // look for links with the proper type and relation
        let mut urls: Vec<&str> = links
            .iter()
            .filter(|l| {
                if l.href.as_ref().is_some() {
                    if let Some(rel) = &l.rel {
                        if let Some(media_type) = &l.media_type {
                            rel.eq_ignore_ascii_case("related")
                                && media_type.eq_ignore_ascii_case(RDAP_MEDIA_TYPE)
                        } else {
                            false
                        }
                    } else {
                        false
=======
    let Some(links) = rdap_response.get_links() else {
        return vec![];
    };
    let urls: Vec<&str> = links
        .iter()
        .filter(|l| {
            if l.href.as_ref().is_some() {
                if let Some(rel) = &l.rel {
                    if let Some(media_type) = &l.media_type {
                        return rel.eq_ignore_ascii_case("related")
                            && media_type.eq_ignore_ascii_case(RDAP_MEDIA_TYPE);
>>>>>>> 95cbc061
                    }
                }
<<<<<<< HEAD
            })
            .map(|l| l.href.as_ref().unwrap().as_str())
            .collect::<Vec<&str>>();
        // if none are found with correct media type, look for something that looks like an RDAP link
        if urls.is_empty() {
            urls = links
                .iter()
                .filter(|l| {
                    if let Some(href) = l.href() {
                        if let Some(rel) = l.rel() {
                            rel.eq_ignore_ascii_case("related")
                                && (href.contains("/domain/")
                                    || href.contains("/ip/")
                                    || href.contains("/autnum/")
                                    || href.contains("/nameserver/")
                                    || href.contains("/entity/"))
                        } else {
                            false
                        }
                    } else {
                        false
                    }
                })
                .map(|l| l.href.as_ref().unwrap().as_str())
                .collect::<Vec<&str>>();
        }
        urls
    } else {
        Vec::new()
    }
=======
            }
            false
        })
        .map(|l| l.href.as_ref().unwrap().as_str())
        .collect::<Vec<&str>>();
    urls
>>>>>>> 95cbc061
}

/// Makes a root object class suitable for being embedded in another object class.
pub trait ToChild {
    /// Removes notices and rdapConformance so this object can be a child
    /// of another object.
    fn to_child(self) -> Self;
}

/// Returns `Some(Vec<T>)` if the vector is not empty, otherwise `None`.
pub fn to_opt_vec<T>(vec: Vec<T>) -> Option<Vec<T>> {
    (!vec.is_empty()).then_some(vec)
}

/// Returns `Vec<T>` if `is_some()` else an empty vector.
pub fn opt_to_vec<T>(opt: Option<Vec<T>>) -> Vec<T> {
    opt.unwrap_or_default()
}

#[cfg(test)]
mod tests {
    use serde_json::Value;

    use crate::media_types::RDAP_MEDIA_TYPE;

    use super::{get_related_links, Domain, Link, RdapResponse, ToResponse};

    #[test]
    fn test_redaction_response_gets_object() {
        // GIVEN
        let expected: Value =
            serde_json::from_str(include_str!("test_files/lookup_with_redaction.json")).unwrap();

        // WHEN
        let actual = RdapResponse::try_from(expected).unwrap();

        // THEN
        assert!(matches!(actual, RdapResponse::Domain(_)));
    }

    #[test]
    fn test_redaction_response_has_extension() {
        // GIVEN
        let expected: Value =
            serde_json::from_str(include_str!("test_files/lookup_with_redaction.json")).unwrap();

        // WHEN
        let actual = RdapResponse::try_from(expected).unwrap();

        // THEN
        assert!(actual.has_extension_id(crate::response::types::ExtensionId::Redacted));
    }

    #[test]
    fn test_redaction_response_domain_search() {
        // GIVEN
        let expected: Value =
            serde_json::from_str(include_str!("test_files/domain_search_with_redaction.json"))
                .unwrap();

        // WHEN
        let actual = RdapResponse::try_from(expected).unwrap();

        // THEN
        assert!(matches!(actual, RdapResponse::DomainSearchResults(_)));
    }

    #[test]
    fn test_resopnse_is_domain() {
        // GIVEN
        let expected: Value =
            serde_json::from_str(include_str!("test_files/domain_afnic_fr.json")).unwrap();

        // WHEN
        let actual = RdapResponse::try_from(expected).unwrap();

        // THEN
        assert!(matches!(actual, RdapResponse::Domain(_)));
    }

    #[test]
    fn test_response_is_entity() {
        // GIVEN
        let expected: Value =
            serde_json::from_str(include_str!("test_files/entity_arin_hostmaster.json")).unwrap();

        // WHEN
        let actual = RdapResponse::try_from(expected).unwrap();

        // THEN
        assert!(matches!(actual, RdapResponse::Entity(_)));
    }

    #[test]
    fn test_response_is_nameserver() {
        // GIVEN
        let expected: Value =
            serde_json::from_str(include_str!("test_files/nameserver_ns1_nic_fr.json")).unwrap();

        // WHEN
        let actual = RdapResponse::try_from(expected).unwrap();

        // THEN
        assert!(matches!(actual, RdapResponse::Nameserver(_)));
    }

    #[test]
    fn test_response_is_autnum() {
        // GIVEN
        let expected: Value =
            serde_json::from_str(include_str!("test_files/autnum_16509.json")).unwrap();

        // WHEN
        let actual = RdapResponse::try_from(expected).unwrap();

        // THEN
        assert!(matches!(actual, RdapResponse::Autnum(_)));
    }

    #[test]
    fn test_response_is_network() {
        // GIVEN
        let expected: Value =
            serde_json::from_str(include_str!("test_files/network_192_198_0_0.json")).unwrap();

        // WHEN
        let actual = RdapResponse::try_from(expected).unwrap();

        // THEN
        assert!(matches!(actual, RdapResponse::Network(_)));
    }

    #[test]
    fn test_response_is_domain_search_results() {
        // GIVEN
        let expected: Value =
            serde_json::from_str(include_str!("test_files/domains_ldhname_ns1_arin_net.json"))
                .unwrap();

        // WHEN
        let actual = RdapResponse::try_from(expected).unwrap();

        // THEN
        assert!(matches!(actual, RdapResponse::DomainSearchResults(_)));
    }

    #[test]
    fn test_response_is_entity_search_results() {
        // GIVEN
        let expected: Value =
            serde_json::from_str(include_str!("test_files/entities_fn_arin.json")).unwrap();

        // WHEN
        let actual = RdapResponse::try_from(expected).unwrap();

        // THEN
        assert!(matches!(actual, RdapResponse::EntitySearchResults(_)));
    }

    #[test]
    fn test_response_is_help() {
        // GIVEN
        let expected: Value =
            serde_json::from_str(include_str!("test_files/help_nic_fr.json")).unwrap();

        // WHEN
        let actual = RdapResponse::try_from(expected).unwrap();

        // THEN
        assert!(matches!(actual, RdapResponse::Help(_)));
    }

    #[test]
    fn test_response_is_error() {
        // GIVEN
        let expected: Value =
            serde_json::from_str(include_str!("test_files/error_ripe_net.json")).unwrap();

        // WHEN
        let actual = RdapResponse::try_from(expected).unwrap();

        // THEN
        assert!(matches!(actual, RdapResponse::ErrorResponse(_)));
    }

    #[test]
    fn test_string_is_entity_search_results() {
        // GIVEN
        let entity: Value =
            serde_json::from_str(include_str!("test_files/entities_fn_arin.json")).unwrap();
        let value = RdapResponse::try_from(entity).unwrap();

        // WHEN
        let actual = value.to_string();

        // THEN
        assert_eq!(actual, "EntitySearchResults");
    }

    #[test]
    fn test_get_related_for_non_rel_link() {
        // GIVEN
        let rdap = Domain::builder()
            .ldh_name("example.com")
            .link(
                Link::builder()
                    .rel("not-related")
                    .href("http://example.com")
                    .value("http://example.com")
                    .build(),
            )
            .build()
            .to_response();

        // WHEN
        let links = get_related_links(&rdap);

        // THEN
        assert!(links.is_empty());
    }

    #[test]
    fn test_get_related_for_rel_with_rdap_type_link() {
        // GIVEN
        let link = Link::builder()
            .rel("related")
            .href("http://example.com")
            .value("http://example.com")
            .media_type(RDAP_MEDIA_TYPE)
            .build();
        let rdap = Domain::builder()
            .ldh_name("example.com")
            .link(link.clone())
            .build()
            .to_response();

        // WHEN
        let links = get_related_links(&rdap);

        // THEN
        assert!(!links.is_empty());
        assert_eq!(links.first().expect("empty links"), &link.href().unwrap());
    }

    #[test]
    fn test_get_related_for_rel_link() {
        // GIVEN
        let link = Link::builder()
            .rel("related")
            .href("http://example.com")
            .value("http://example.com")
            .build();
        let rdap = Domain::builder()
            .ldh_name("example.com")
            .link(link.clone())
            .build()
            .to_response();

        // WHEN
        let links = get_related_links(&rdap);

        // THEN
        assert!(links.is_empty());
    }

    #[test]
    fn test_get_related_for_rel_link_that_look_like_rdap() {
        // GIVEN
        let link = Link::builder()
            .rel("related")
            .href("http://example.com/domain/foo")
            .value("http://example.com")
            .build();
        let rdap = Domain::builder()
            .ldh_name("example.com")
            .link(link.clone())
            .build()
            .to_response();

        // WHEN
        let links = get_related_links(&rdap);

        // THEN
        assert!(!links.is_empty());
        assert_eq!(links.first().expect("empty links"), &link.href().unwrap());
    }
}<|MERGE_RESOLUTION|>--- conflicted
+++ resolved
@@ -156,19 +156,11 @@
         if let Some(class_name) = response.get("objectClassName") {
             if let Some(name_str) = class_name.as_str() {
                 return match name_str {
-<<<<<<< HEAD
                     "domain" => Ok(serde_json::from_value::<Domain>(value)?.to_response()),
                     "entity" => Ok(serde_json::from_value::<Entity>(value)?.to_response()),
                     "nameserver" => Ok(serde_json::from_value::<Nameserver>(value)?.to_response()),
                     "autnum" => Ok(serde_json::from_value::<Autnum>(value)?.to_response()),
                     "ip network" => Ok(serde_json::from_value::<Network>(value)?.to_response()),
-=======
-                    "domain" => Ok(Self::Domain(serde_json::from_value(value)?)),
-                    "entity" => Ok(Self::Entity(serde_json::from_value(value)?)),
-                    "nameserver" => Ok(Self::Nameserver(serde_json::from_value(value)?)),
-                    "autnum" => Ok(Self::Autnum(serde_json::from_value(value)?)),
-                    "ip network" => Ok(Self::Network(serde_json::from_value(value)?)),
->>>>>>> 95cbc061
                     _ => Err(RdapResponseError::UnknownRdapResponse),
                 };
             } else {
@@ -181,11 +173,7 @@
         // else if it is a domain search result
         if let Some(result) = response.get("domainSearchResults") {
             if result.is_array() {
-<<<<<<< HEAD
                 return Ok(serde_json::from_value::<DomainSearchResults>(value)?.to_response());
-=======
-                return Ok(Self::DomainSearchResults(serde_json::from_value(value)?));
->>>>>>> 95cbc061
             } else {
                 return Err(RdapResponseError::WrongJsonType(
                     "'domainSearchResults' is not an array".to_string(),
@@ -195,11 +183,7 @@
         // else if it is a entity search result
         if let Some(result) = response.get("entitySearchResults") {
             if result.is_array() {
-<<<<<<< HEAD
                 return Ok(serde_json::from_value::<EntitySearchResults>(value)?.to_response());
-=======
-                return Ok(Self::EntitySearchResults(serde_json::from_value(value)?));
->>>>>>> 95cbc061
             } else {
                 return Err(RdapResponseError::WrongJsonType(
                     "'entitySearchResults' is not an array".to_string(),
@@ -209,13 +193,7 @@
         // else if it is a nameserver search result
         if let Some(result) = response.get("nameserverSearchResults") {
             if result.is_array() {
-<<<<<<< HEAD
                 return Ok(serde_json::from_value::<NameserverSearchResults>(value)?.to_response());
-=======
-                return Ok(Self::NameserverSearchResults(serde_json::from_value(
-                    value,
-                )?));
->>>>>>> 95cbc061
             } else {
                 return Err(RdapResponseError::WrongJsonType(
                     "'nameserverSearchResults' is not an array".to_string(),
@@ -226,11 +204,7 @@
         // else if it has an errorCode
         if let Some(result) = response.get("errorCode") {
             if result.is_u64() {
-<<<<<<< HEAD
                 return Ok(serde_json::from_value::<Rfc9083Error>(value)?.to_response());
-=======
-                return Ok(Self::ErrorResponse(serde_json::from_value(value)?));
->>>>>>> 95cbc061
             } else {
                 return Err(RdapResponseError::WrongJsonType(
                     "'errorCode' is not an unsigned integer".to_string(),
@@ -241,11 +215,7 @@
         // else if it has a notices then it is help response at this point
         if let Some(result) = response.get("notices") {
             if result.is_array() {
-<<<<<<< HEAD
                 return Ok(serde_json::from_value::<Help>(value)?.to_response());
-=======
-                return Ok(Self::Help(serde_json::from_value(value)?));
->>>>>>> 95cbc061
             } else {
                 return Err(RdapResponseError::WrongJsonType(
                     "'notices' is not an array".to_string(),
@@ -259,18 +229,6 @@
 impl RdapResponse {
     pub fn get_type(&self) -> TypeId {
         match self {
-<<<<<<< HEAD
-            RdapResponse::Entity(_) => TypeId::of::<Entity>(),
-            RdapResponse::Domain(_) => TypeId::of::<Domain>(),
-            RdapResponse::Nameserver(_) => TypeId::of::<Nameserver>(),
-            RdapResponse::Autnum(_) => TypeId::of::<Autnum>(),
-            RdapResponse::Network(_) => TypeId::of::<Network>(),
-            RdapResponse::DomainSearchResults(_) => TypeId::of::<DomainSearchResults>(),
-            RdapResponse::EntitySearchResults(_) => TypeId::of::<EntitySearchResults>(),
-            RdapResponse::NameserverSearchResults(_) => TypeId::of::<NameserverSearchResults>(),
-            RdapResponse::ErrorResponse(_) => TypeId::of::<crate::response::Rfc9083Error>(),
-            RdapResponse::Help(_) => TypeId::of::<Help>(),
-=======
             Self::Entity(_) => TypeId::of::<Entity>(),
             Self::Domain(_) => TypeId::of::<Domain>(),
             Self::Nameserver(_) => TypeId::of::<Nameserver>(),
@@ -279,9 +237,8 @@
             Self::DomainSearchResults(_) => TypeId::of::<DomainSearchResults>(),
             Self::EntitySearchResults(_) => TypeId::of::<EntitySearchResults>(),
             Self::NameserverSearchResults(_) => TypeId::of::<NameserverSearchResults>(),
-            Self::ErrorResponse(_) => TypeId::of::<crate::response::Error>(),
+            Self::ErrorResponse(_) => TypeId::of::<crate::response::Rfc9083Error>(),
             Self::Help(_) => TypeId::of::<Help>(),
->>>>>>> 95cbc061
         }
     }
 
@@ -363,27 +320,10 @@
 
 /// Gets the `href` of a link with `rel` of "related" and `type` with the RDAP media type.
 pub fn get_related_links(rdap_response: &RdapResponse) -> Vec<&str> {
-<<<<<<< HEAD
-    if let Some(links) = rdap_response.get_links() {
-        // look for links with the proper type and relation
-        let mut urls: Vec<&str> = links
-            .iter()
-            .filter(|l| {
-                if l.href.as_ref().is_some() {
-                    if let Some(rel) = &l.rel {
-                        if let Some(media_type) = &l.media_type {
-                            rel.eq_ignore_ascii_case("related")
-                                && media_type.eq_ignore_ascii_case(RDAP_MEDIA_TYPE)
-                        } else {
-                            false
-                        }
-                    } else {
-                        false
-=======
     let Some(links) = rdap_response.get_links() else {
         return vec![];
     };
-    let urls: Vec<&str> = links
+    let mut urls: Vec<&str> = links
         .iter()
         .filter(|l| {
             if l.href.as_ref().is_some() {
@@ -391,48 +331,42 @@
                     if let Some(media_type) = &l.media_type {
                         return rel.eq_ignore_ascii_case("related")
                             && media_type.eq_ignore_ascii_case(RDAP_MEDIA_TYPE);
->>>>>>> 95cbc061
+                    } else {
+                        false
                     }
+                } else {
+                    false
                 }
-<<<<<<< HEAD
+            } else {
+                false
+            }
+        })
+        .map(|l| l.href.as_ref().unwrap().as_str())
+        .collect::<Vec<&str>>();
+    // if none are found with correct media type, look for something that looks like an RDAP link
+    if urls.is_empty() {
+        urls = links
+            .iter()
+            .filter(|l| {
+                if let Some(href) = l.href() {
+                    if let Some(rel) = l.rel() {
+                        rel.eq_ignore_ascii_case("related")
+                            && (href.contains("/domain/")
+                                || href.contains("/ip/")
+                                || href.contains("/autnum/")
+                                || href.contains("/nameserver/")
+                                || href.contains("/entity/"))
+                    } else {
+                        false
+                    }
+                } else {
+                    false
+                }
             })
             .map(|l| l.href.as_ref().unwrap().as_str())
             .collect::<Vec<&str>>();
-        // if none are found with correct media type, look for something that looks like an RDAP link
-        if urls.is_empty() {
-            urls = links
-                .iter()
-                .filter(|l| {
-                    if let Some(href) = l.href() {
-                        if let Some(rel) = l.rel() {
-                            rel.eq_ignore_ascii_case("related")
-                                && (href.contains("/domain/")
-                                    || href.contains("/ip/")
-                                    || href.contains("/autnum/")
-                                    || href.contains("/nameserver/")
-                                    || href.contains("/entity/"))
-                        } else {
-                            false
-                        }
-                    } else {
-                        false
-                    }
-                })
-                .map(|l| l.href.as_ref().unwrap().as_str())
-                .collect::<Vec<&str>>();
-        }
-        urls
-    } else {
-        Vec::new()
-    }
-=======
-            }
-            false
-        })
-        .map(|l| l.href.as_ref().unwrap().as_str())
-        .collect::<Vec<&str>>();
+    }
     urls
->>>>>>> 95cbc061
 }
 
 /// Makes a root object class suitable for being embedded in another object class.
